- project:
    templates:
      - openstack-lower-constraints-jobs-neutron
      - openstack-python-jobs-neutron
      - publish-openstack-docs-pti
      - check-requirements
      - openstack-python35-jobs-neutron
<<<<<<< HEAD
      - release-notes-jobs-python3
=======
      - openstack-python36-jobs-neutron
      - release-notes-jobs-python3
    check:
      jobs:
        - openstack-tox-lower-constraints
    gate:
      jobs:
        - openstack-tox-lower-constraints
>>>>>>> 259ae375
<|MERGE_RESOLUTION|>--- conflicted
+++ resolved
@@ -5,15 +5,5 @@
       - publish-openstack-docs-pti
       - check-requirements
       - openstack-python35-jobs-neutron
-<<<<<<< HEAD
-      - release-notes-jobs-python3
-=======
       - openstack-python36-jobs-neutron
-      - release-notes-jobs-python3
-    check:
-      jobs:
-        - openstack-tox-lower-constraints
-    gate:
-      jobs:
-        - openstack-tox-lower-constraints
->>>>>>> 259ae375
+      - release-notes-jobs-python3